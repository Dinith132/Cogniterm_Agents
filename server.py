--- conflicted
+++ resolved
@@ -12,14 +12,8 @@
     await websocket.accept()
 
     # Create LLM + orchestrator per client
-<<<<<<< HEAD
-
-   
     llm = LLMManager(api_key="Gemini API")
 
-=======
-    llm = LLMManager(api_key="Gemini API")
->>>>>>> 530f15f3
     
     orchestrator = MultiAgentOrchestrator(llm, websocket=websocket)
 
